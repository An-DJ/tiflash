#include <Common/CPUAffinityManager.h>
#include <Common/FailPoint.h>
#include <Common/ThreadFactory.h>
#include <Common/TiFlashMetrics.h>
#include <DataStreams/IProfilingBlockInputStream.h>
#include <DataStreams/SquashingBlockOutputStream.h>
#include <Flash/Coprocessor/DAGCodec.h>
#include <Flash/Coprocessor/DAGUtils.h>
#include <Flash/CoprocessorHandler.h>
#include <Flash/Mpp/MPPTask.h>
#include <Flash/Mpp/MPPTaskManager.h>
#include <Flash/Mpp/MPPTunnelSet.h>
#include <Flash/Mpp/Utils.h>
#include <Flash/Mpp/getMPPTaskLog.h>
#include <Interpreters/ProcessList.h>
#include <Interpreters/executeQuery.h>
#include <Storages/Transaction/KVStore.h>
#include <Storages/Transaction/TMTContext.h>
#include <fmt/core.h>

#include <chrono>
#include <ext/scope_guard.h>
#include <map>

namespace DB
{
namespace FailPoints
{
extern const char hang_in_execution[];
extern const char exception_before_mpp_register_non_root_mpp_task[];
extern const char exception_before_mpp_register_root_mpp_task[];
extern const char exception_before_mpp_register_tunnel_for_non_root_mpp_task[];
extern const char exception_before_mpp_register_tunnel_for_root_mpp_task[];
extern const char exception_during_mpp_register_tunnel_for_non_root_mpp_task[];
extern const char exception_during_mpp_non_root_task_run[];
extern const char exception_during_mpp_root_task_run[];
extern const char exception_during_mpp_write_err_to_tunnel[];
extern const char force_no_local_region_for_mpp_task[];
} // namespace FailPoints

MPPTask::MPPTask(const mpp::TaskMeta & meta_, const Context & context_)
    : context(context_)
    , id(meta_.start_ts(), meta_.task_id())
    , meta(meta_)
<<<<<<< HEAD
    , log(std::make_shared<LogWithPrefix>(
          &Poco::Logger::get("MPPTask"),
          fmt::format("[task {} query {}] ", meta.task_id(), meta.start_ts())))
    , task_stats(std::make_shared<MPPTaskStats>(log, id, meta_.address()))
=======
    , id(meta.start_ts(), meta.task_id())
    , log(getMPPTaskLog("MPPTask", id))
>>>>>>> cae9253c
{}

MPPTask::~MPPTask()
{
    /// MPPTask maybe destructed by different thread, set the query memory_tracker
    /// to current_memory_tracker in the destructor
    if (current_memory_tracker != memory_tracker)
        current_memory_tracker = memory_tracker;
    closeAllTunnels("");
    LOG_DEBUG(log, "finish MPPTask: " << id.toString());
}

void MPPTask::closeAllTunnels(const String & reason)
{
    for (auto & it : tunnel_map)
    {
        it.second->close(reason);
    }
}

void MPPTask::finishWrite()
{
    for (const auto & it : tunnel_map)
    {
        it.second->writeDone();
    }
}

void MPPTask::run()
{
    auto worker = ThreadFactory(true, "MPPTask").newThread(&MPPTask::runImpl, this->shared_from_this());
    worker.detach();
}

void MPPTask::registerTunnel(const MPPTaskId & id, MPPTunnelPtr tunnel)
{
    if (status == CANCELLED)
        throw Exception("the tunnel " + tunnel->id() + " can not been registered, because the task is cancelled");

    if (tunnel_map.find(id) != tunnel_map.end())
        throw Exception("the tunnel " + tunnel->id() + " has been registered");

    tunnel_map[id] = tunnel;
}

std::pair<MPPTunnelPtr, String> MPPTask::getTunnel(const ::mpp::EstablishMPPConnectionRequest * request)
{
    if (status == CANCELLED)
    {
        auto err_msg = fmt::format(
            "can't find tunnel ({} + {}) because the task is cancelled",
            request->sender_meta().task_id(),
            request->receiver_meta().task_id());
        return {nullptr, err_msg};
    }

    MPPTaskId receiver_id{request->receiver_meta().start_ts(), request->receiver_meta().task_id()};
<<<<<<< HEAD
    std::map<MPPTaskId, MPPTunnelPtr>::iterator it = tunnel_map.find(receiver_id);
=======
    auto it = tunnel_map.find(receiver_id);
>>>>>>> cae9253c
    if (it == tunnel_map.end())
    {
        auto err_msg = fmt::format(
            "can't find tunnel ({} + {})",
            request->sender_meta().task_id(),
            request->receiver_meta().task_id());
        return {nullptr, err_msg};
    }
    return {it->second, ""};
}

void MPPTask::unregisterTask()
{
    if (manager != nullptr)
    {
        LOG_DEBUG(log, "task unregistered");
        manager->unregisterTask(this);
    }
    else
    {
        LOG_ERROR(log, "task manager is unset");
    }
}

bool needRemoteRead(const RegionInfo & region_info, const TMTContext & tmt_context)
{
    fiu_do_on(FailPoints::force_no_local_region_for_mpp_task, { return true; });
    RegionPtr current_region = tmt_context.getKVStore()->getRegion(region_info.region_id);
    if (current_region == nullptr || current_region->peerState() != raft_serverpb::PeerState::Normal)
        return true;
    auto meta_snap = current_region->dumpRegionMetaSnapshot();
    return meta_snap.ver != region_info.region_version;
}

std::vector<RegionInfo> MPPTask::prepare(const mpp::DispatchTaskRequest & task_request)
{
    getDAGRequestFromStringWithRetry(dag_req, task_request.encoded_plan());
    if (dag_req.has_root_executor())
        task_stats->setExecutorsStructure(dag_req.root_executor());
    TMTContext & tmt_context = context.getTMTContext();
    /// MPP task will only use key ranges in mpp::DispatchTaskRequest::regions. The ones defined in tipb::TableScan
    /// will never be used and can be removed later.
    /// Each MPP task will contain at most one TableScan operator belonging to one table. For those tasks without
    /// TableScan, their DispatchTaskRequests won't contain any region.
    for (const auto & r : task_request.regions())
    {
        RegionInfo region_info(r.region_id(), r.region_epoch().version(), r.region_epoch().conf_ver(), CoprocessorHandler::GenCopKeyRange(r.ranges()), nullptr);
        if (region_info.key_ranges.empty())
        {
            throw TiFlashException(
                "Income key ranges is empty for region: " + std::to_string(region_info.region_id),
                Errors::Coprocessor::BadRequest);
        }
        /// TiFlash does not support regions with duplicated region id, so for regions with duplicated
        /// region id, only the first region will be treated as local region
        ///
        /// 1. Currently TiDB can't provide a consistent snapshot of the region cache and it may be updated during the
        ///    planning stage of a query. The planner may see multiple versions of one region (on one TiFlash node).
        /// 2. Two regions with same region id won't have overlapping key ranges.
        /// 3. TiFlash will pick the right version of region for local read and others for remote read.
        /// 4. The remote read will fetch the newest region info via key ranges. So it is possible to find the region
        ///    is served by the same node (but still read from remote).
        bool duplicated_region = local_regions.find(region_info.region_id) != local_regions.end();

        if (duplicated_region || needRemoteRead(region_info, tmt_context))
            remote_regions.push_back(region_info);
        else
            local_regions.insert(std::make_pair(region_info.region_id, region_info));
    }
    // set schema ver and start ts.
    auto schema_ver = task_request.schema_ver();
    auto start_ts = task_request.meta().start_ts();

    context.setSetting("read_tso", start_ts);
    context.setSetting("schema_version", schema_ver);
    if (unlikely(task_request.timeout() < 0))
    {
        /// this is only for test
        context.setSetting("mpp_task_timeout", static_cast<Int64>(5));
        context.setSetting("mpp_task_running_timeout", static_cast<Int64>(10));
    }
    else
    {
        context.setSetting("mpp_task_timeout", task_request.timeout());
        if (task_request.timeout() > 0)
        {
            /// in the implementation, mpp_task_timeout is actually the task writing tunnel timeout
            /// so make the mpp_task_running_timeout a little bigger than mpp_task_timeout
            context.setSetting("mpp_task_running_timeout", task_request.timeout() + 30);
        }
    }
    context.getTimezoneInfo().resetByDAGRequest(dag_req);

    bool is_root_mpp_task = false;
    const auto & exchange_sender = dag_req.root_executor().exchange_sender();
    if (exchange_sender.encoded_task_meta_size() == 1)
    {
        /// root mpp task always has 1 task_meta because there is only one TiDB
        /// node for each mpp query
        mpp::TaskMeta task_meta;
        if (!task_meta.ParseFromString(exchange_sender.encoded_task_meta(0)))
        {
            throw TiFlashException("Failed to decode task meta info in ExchangeSender", Errors::Coprocessor::BadRequest);
        }
        is_root_mpp_task = task_meta.task_id() == -1;
    }
    dag_context = std::make_unique<DAGContext>(dag_req, task_request.meta(), is_root_mpp_task);
    dag_context->mpp_task_log = log;
    context.setDAGContext(dag_context.get());

    if (dag_context->isRootMPPTask())
    {
        FAIL_POINT_TRIGGER_EXCEPTION(FailPoints::exception_before_mpp_register_tunnel_for_root_mpp_task);
    }
    else
    {
        FAIL_POINT_TRIGGER_EXCEPTION(FailPoints::exception_before_mpp_register_tunnel_for_non_root_mpp_task);
    }

    // register tunnels
    tunnel_set = std::make_shared<MPPTunnelSet>();
    std::chrono::seconds timeout(task_request.timeout());

    auto task_cancelled_callback = [task = std::weak_ptr<MPPTask>(shared_from_this())] {
        auto sp = task.lock();
        return sp && sp->getStatus() == CANCELLED;
    };

    for (int i = 0; i < exchange_sender.encoded_task_meta_size(); i++)
    {
        // exchange sender will register the tunnels and wait receiver to found a connection.
        mpp::TaskMeta task_meta;
        if (!task_meta.ParseFromString(exchange_sender.encoded_task_meta(i)))
            throw TiFlashException("Failed to decode task meta info in ExchangeSender", Errors::Coprocessor::BadRequest);
        MPPTunnelPtr tunnel = std::make_shared<MPPTunnel>(task_meta, task_request.meta(), timeout, task_cancelled_callback, context.getSettings().max_threads, log);
        LOG_DEBUG(log, "begin to register the tunnel " << tunnel->id());
        registerTunnel(MPPTaskId{task_meta.start_ts(), task_meta.task_id()}, tunnel);
        tunnel_set->addTunnel(tunnel);
        if (!dag_context->isRootMPPTask())
        {
            FAIL_POINT_TRIGGER_EXCEPTION(FailPoints::exception_during_mpp_register_tunnel_for_non_root_mpp_task);
        }
        task_stats->upstream_task_ids.push_back(task_meta.task_id());
    }
    dag_context->tunnel_set = tunnel_set;

    // register task.
    auto task_manager = tmt_context.getMPPTaskManager();
    LOG_DEBUG(log, "begin to register the task " << id.toString());

    if (dag_context->isRootMPPTask())
    {
        FAIL_POINT_TRIGGER_EXCEPTION(FailPoints::exception_before_mpp_register_root_mpp_task);
    }
    else
    {
        FAIL_POINT_TRIGGER_EXCEPTION(FailPoints::exception_before_mpp_register_non_root_mpp_task);
    }
    if (!task_manager->registerTask(shared_from_this()))
    {
        throw TiFlashException(std::string(__PRETTY_FUNCTION__) + ": Failed to register MPP Task", Errors::Coprocessor::BadRequest);
    }

    return remote_regions;
}

void MPPTask::preprocess()
{
    auto start_time = Clock::now();
    DAGQuerySource dag(context, local_regions, remote_regions, dag_req, log, true);
    io = executeQuery(dag, context, false, QueryProcessingStage::Complete);
    auto end_time = Clock::now();
    dag_context->compile_time_ns = std::chrono::duration_cast<std::chrono::nanoseconds>(end_time - start_time).count();
    task_stats->compile_start_timestamp = start_time;
    task_stats->compile_end_timestamp = end_time;
    task_stats->setWaitIndexTimestamp(dag_context->wait_index_start_timestamp, dag_context->wait_index_end_timestamp);
}

void MPPTask::runImpl()
{
    CPUAffinityManager::getInstance().bindSelfQueryThread();
    if (!switchStatus(INITIALIZING, RUNNING))
    {
        LOG_WARNING(log, "task not in initializing state, skip running");
        return;
    }
    task_stats->start();

    Stopwatch stopwatch;
    GET_METRIC(tiflash_coprocessor_request_count, type_run_mpp_task).Increment();
    GET_METRIC(tiflash_coprocessor_handling_request_count, type_run_mpp_task).Increment();
    SCOPE_EXIT({
        GET_METRIC(tiflash_coprocessor_handling_request_count, type_run_mpp_task).Decrement();
        GET_METRIC(tiflash_coprocessor_request_duration_seconds, type_run_mpp_task).Observe(stopwatch.elapsedSeconds());
    });
    String err_msg;
    LOG_INFO(log, "task starts running");
    try
    {
        preprocess();
        memory_tracker = current_memory_tracker;
        if (status.load() != RUNNING)
        {
            /// when task is in running state, canceling the task will call sendCancelToQuery to do the cancellation, however
            /// if the task is cancelled during preprocess, sendCancelToQuery may just be ignored because the processlist of
            /// current task is not registered yet, so need to check the task status explicitly
            throw Exception("task not in running state, may be cancelled");
        }
        auto from = io.in;
        from->readPrefix();
        LOG_DEBUG(log, "begin read ");

        size_t count = 0;

        while (Block block = from->read())
        {
            count += block.rows();
            FAIL_POINT_PAUSE(FailPoints::hang_in_execution);
            if (dag_context->isRootMPPTask())
            {
                FAIL_POINT_TRIGGER_EXCEPTION(FailPoints::exception_during_mpp_root_task_run);
            }
            else
            {
                FAIL_POINT_TRIGGER_EXCEPTION(FailPoints::exception_during_mpp_non_root_task_run);
            }
        }

        from->readSuffix();
        finishWrite();
        LOG_DEBUG(log, "finish write with " + std::to_string(count) + " rows");
    }
    catch (Exception & e)
    {
        err_msg = e.displayText();
        LOG_ERROR(log, "task running meets error: " << err_msg << " Stack Trace : " << e.getStackTrace().toString());
    }
    catch (std::exception & e)
    {
        err_msg = e.what();
        LOG_ERROR(log, "task running meets error: " << err_msg);
    }
    catch (...)
    {
        err_msg = "unrecovered error";
        LOG_ERROR(log, "task running meets error: " << err_msg);
    }
    if (err_msg.empty())
    {
        // todo when error happens, should try to update the metrics if it is available
        auto throughput = dag_context->getTableScanThroughput();
        if (throughput.first)
            GET_METRIC(tiflash_storage_logical_throughput_bytes).Observe(throughput.second);

        auto process_info = context.getProcessListElement()->getInfo();
        auto peak_memory = process_info.peak_memory_usage > 0 ? process_info.peak_memory_usage : 0;
        GET_METRIC(tiflash_coprocessor_request_memory_usage, type_run_mpp_task).Observe(peak_memory);
        task_stats->memory_peak = peak_memory;

        task_stats->local_input_throughput = dag_context->getLocalInputThroughput();
        task_stats->remote_input_throughput = dag_context->getRemoteInputThroughput();
        task_stats->output_throughput = dag_context->getOutputThroughput();
    }
    else
    {
        writeErrToAllTunnels(err_msg);
    }
    LOG_INFO(log, "task ends, time cost is " << std::to_string(stopwatch.elapsedMilliseconds()) << " ms.");
    unregisterTask();

    if (switchStatus(RUNNING, FINISHED))
    {
        LOG_INFO(log, "finish task");
    }
    else
    {
        LOG_WARNING(log, "finish task which was cancelled before");
    }

    task_stats->end(status.load(), err_msg);
}

void MPPTask::writeErrToAllTunnels(const String & e)
{
    for (auto & it : tunnel_map)
    {
        try
        {
            FAIL_POINT_TRIGGER_EXCEPTION(FailPoints::exception_during_mpp_write_err_to_tunnel);
            it.second->write(getPacketWithError(e), true);
        }
        catch (...)
        {
            it.second->close("Failed to write error msg to tunnel");
            tryLogCurrentException(log->getLog(), "Failed to write error " + e + " to tunnel: " + it.second->id());
        }
    }
}

void MPPTask::cancel(const String & reason)
{
    CPUAffinityManager::getInstance().bindSelfQueryThread();
    LOG_WARNING(log, "Begin cancel task: " + id.toString());
    while (true)
    {
        auto previous_status = status.load();
        if (previous_status == FINISHED || previous_status == CANCELLED)
        {
            LOG_WARNING(log, "task already " << (previous_status == FINISHED ? "finished" : "cancelled"));
            return;
        }
        else if (previous_status == INITIALIZING && switchStatus(INITIALIZING, CANCELLED))
        {
            closeAllTunnels(reason);
            unregisterTask();
            LOG_WARNING(log, "Finish cancel task from uninitialized");
            return;
        }
        else if (previous_status == RUNNING && switchStatus(RUNNING, CANCELLED))
        {
            context.getProcessList().sendCancelToQuery(context.getCurrentQueryId(), context.getClientInfo().current_user, true);
            closeAllTunnels(reason);
            /// runImpl is running, leave remaining work to runImpl
            LOG_WARNING(log, "Finish cancel task from running");
            return;
        }
    }
}

bool MPPTask::switchStatus(TaskStatus from, TaskStatus to)
{
    return status.compare_exchange_strong(from, to);
}

} // namespace DB<|MERGE_RESOLUTION|>--- conflicted
+++ resolved
@@ -42,15 +42,8 @@
     : context(context_)
     , id(meta_.start_ts(), meta_.task_id())
     , meta(meta_)
-<<<<<<< HEAD
-    , log(std::make_shared<LogWithPrefix>(
-          &Poco::Logger::get("MPPTask"),
-          fmt::format("[task {} query {}] ", meta.task_id(), meta.start_ts())))
-    , task_stats(std::make_shared<MPPTaskStats>(log, id, meta_.address()))
-=======
     , id(meta.start_ts(), meta.task_id())
     , log(getMPPTaskLog("MPPTask", id))
->>>>>>> cae9253c
 {}
 
 MPPTask::~MPPTask()
@@ -108,11 +101,7 @@
     }
 
     MPPTaskId receiver_id{request->receiver_meta().start_ts(), request->receiver_meta().task_id()};
-<<<<<<< HEAD
-    std::map<MPPTaskId, MPPTunnelPtr>::iterator it = tunnel_map.find(receiver_id);
-=======
     auto it = tunnel_map.find(receiver_id);
->>>>>>> cae9253c
     if (it == tunnel_map.end())
     {
         auto err_msg = fmt::format(
